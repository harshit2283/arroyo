--- conflicted
+++ resolved
@@ -140,15 +140,11 @@
             .expect("record inserted");
     }
 
-<<<<<<< HEAD
-    async fn on_close(&mut self, ctx: &mut crate::old::Context<(), ()>) {
-=======
     async fn on_close(
         &mut self,
-        ctx: &mut crate::engine::Context<(), ()>,
+        ctx: &mut Context<(), ()>,
         _final_message: &Option<Message<(), ()>>,
     ) {
->>>>>>> b82cb0ce
         if let Some(ControlMessage::Commit { epoch, commit_data }) = ctx.control_rx.recv().await {
             self.handle_commit(epoch, commit_data, ctx).await;
         } else {
@@ -167,7 +163,7 @@
     async fn handle_checkpoint(
         &mut self,
         checkpoint_barrier: &arroyo_types::CheckpointBarrier,
-        ctx: &mut crate::old::Context<(), ()>,
+        ctx: &mut Context<(), ()>,
     ) {
         let (recovery_data, pre_commits) = self
             .committer
@@ -216,7 +212,7 @@
         &mut self,
         epoch: u32,
         mut commit_data: HashMap<char, HashMap<u32, Vec<u8>>>,
-        ctx: &mut crate::old::Context<(), ()>,
+        ctx: &mut Context<(), ()>,
     ) {
         let pre_commits = match self.committer.commit_strategy() {
             CommitStrategy::PerSubtask => std::mem::take(&mut self.pre_commits),
