use crate::metrics::CURRENT_FILES_GAUGE;
use crate::tables::expiring_time_key_map::ExpiringTimeKeyTable;
use crate::tables::global_keyed_map::GlobalKeyedTable;
use crate::tables::{BlindDataTuple, Compactor, DataTuple, ErasedTable};
use crate::{
    hash_key, BackingStore, DataOperation, DeleteKeyOperation, DeleteTimeKeyOperation,
    DeleteTimeRangeOperation, DeleteValueOperation, StateStore, BINCODE_CONFIG,
};
use ahash::RandomState;
use anyhow::{bail, Context, Result};
use arrow::compute::kernels;
use arrow::record_batch;
use arrow_array::cast::AsArray;
use arrow_array::types::{GenericBinaryType, TimestampNanosecondType, UInt64Type};
use arrow_array::{Array, GenericByteArray, PrimitiveArray, RecordBatch, RecordBatchReader};
use arrow_schema::{DataType, Field, Schema, SchemaRef};
use arroyo_rpc::grpc::backend_data::BackendData;
use arroyo_rpc::grpc::{
    backend_data, CheckpointMetadata, OperatorCheckpointMetadata, ParquetStoreData,
    SubtaskCheckpointMetadata, TableDeleteBehavior, TableDescriptor, TableType,
};
use arroyo_rpc::{grpc, ArroyoSchema, CheckpointCompleted, CompactionResult, ControlResp};
use arroyo_storage::StorageProvider;
use arroyo_types::{
    from_nanos, range_for_server, to_micros, to_nanos, CheckpointBarrier, Data, Key, TaskInfo,
    CHECKPOINT_URL_ENV, S3_ENDPOINT_ENV, S3_REGION_ENV,
};
use bincode::config;
use bytes::Bytes;
use datafusion::physical_plan::projection::ProjectionExec;
use datafusion_common::hash_utils::create_hashes;
use datafusion_common::{DFSchema, ScalarValue};
use datafusion_execution::object_store;
use datafusion_physical_expr::PhysicalExpr;
use futures::stream::FuturesUnordered;
use futures::StreamExt;
use parquet::arrow::arrow_reader::{ArrowReaderBuilder, ParquetRecordBatchReaderBuilder};
use parquet::arrow::{ArrowWriter, AsyncArrowWriter};
use parquet::basic::ZstdLevel;
use parquet::file::properties::{EnabledStatistics, WriterProperties};
use prost::Message;
use std::collections::{BTreeMap, HashMap, HashSet};
use std::env;
use std::fs::File;
use std::io::BufReader;
use std::ops::{Range, RangeInclusive};
use std::sync::Arc;
use std::time::SystemTime;
use tokio::io::AsyncWrite;
use tokio::sync::mpsc::{self, channel, Receiver, Sender};
use tokio::sync::oneshot;
use tokio::sync::Mutex;
use tracing::{debug, info, warn};

pub const FULL_KEY_RANGE: RangeInclusive<u64> = 0..=u64::MAX;
pub const GENERATIONS_TO_COMPACT: u32 = 1; // only compact generation 0 files

async fn get_storage_provider() -> anyhow::Result<StorageProvider> {
    // TODO: this should be encoded in the config so that the controller doesn't need
    // to be synchronized with the workers
    let storage_url =
        env::var(CHECKPOINT_URL_ENV).unwrap_or_else(|_| "file:///tmp/arroyo".to_string());

    StorageProvider::for_url(&storage_url)
        .await
        .context(format!(
            "failed to construct checkpoint backend for URL {}",
            storage_url
        ))
}

pub struct ParquetBackend {
    epoch: u32,
    min_epoch: u32,
    // ordered by table, then epoch.
    current_files: HashMap<char, BTreeMap<u32, Vec<ParquetStoreData>>>,
    writer: ParquetWriter,
    task_info: TaskInfo,
    tables: HashMap<char, TableDescriptor>,
    storage: StorageProvider,
}

fn base_path(job_id: &str, epoch: u32) -> String {
    format!("{}/checkpoints/checkpoint-{:0>7}", job_id, epoch)
}

fn metadata_path(path: &str) -> String {
    format!("{}/metadata", path)
}

fn operator_path(job_id: &str, epoch: u32, operator: &str) -> String {
    format!("{}/operator-{}", base_path(job_id, epoch), operator)
}

pub(crate) fn table_checkpoint_path(
    task_info: &TaskInfo,
    table: char,
    epoch: u32,
    compacted: bool,
) -> String {
    format!(
        "{}/table-{}-{:0>3}{}",
        operator_path(&task_info.job_id, epoch, &task_info.operator_id),
        table,
        task_info.task_index,
        if compacted { "-compacted" } else { "" }
    )
}

#[async_trait::async_trait]
impl BackingStore for ParquetBackend {
    fn name() -> &'static str {
        "parquet"
    }

    fn task_info(&self) -> &TaskInfo {
        &self.task_info
    }

    // TODO: should this be a Result, rather than an option?
    async fn load_checkpoint_metadata(job_id: &str, epoch: u32) -> Result<CheckpointMetadata> {
        let storage_client = get_storage_provider().await?;
        let data = storage_client
            .get(&metadata_path(&base_path(job_id, epoch)))
            .await?;
        let metadata = CheckpointMetadata::decode(&data[..])?;
        Ok(metadata)
    }

    async fn load_operator_metadata(
        job_id: &str,
        operator_id: &str,
        epoch: u32,
    ) -> Result<Option<OperatorCheckpointMetadata>> {
        let storage_client = get_storage_provider().await?;
        storage_client
            .get_if_present(&metadata_path(&operator_path(job_id, epoch, operator_id)))
            .await?
            .map(|data| Ok(OperatorCheckpointMetadata::decode(&data[..])?))
            .transpose()
    }

    async fn write_operator_checkpoint_metadata(
        metadata: OperatorCheckpointMetadata,
    ) -> Result<()> {
        let storage_client = get_storage_provider().await?;
        let path = metadata_path(&operator_path(
            &metadata.job_id,
            metadata.epoch,
            &metadata.operator_id,
        ));
        // TODO: propagate error
        storage_client.put(&path, metadata.encode_to_vec()).await?;
        Ok(())
    }

    async fn write_checkpoint_metadata(metadata: CheckpointMetadata) -> Result<()> {
        debug!("writing checkpoint {:?}", metadata);
        let storage_client = get_storage_provider().await?;
        let path = metadata_path(&base_path(&metadata.job_id, metadata.epoch));
        storage_client.put(&path, metadata.encode_to_vec()).await?;
        Ok(())
    }

    async fn new(
        task_info: &TaskInfo,
        tables: Vec<TableDescriptor>,
        tx: Sender<ControlResp>,
    ) -> Self {
        let storage = get_storage_provider().await.unwrap();
        Self {
            epoch: 1,
            min_epoch: 1,
            current_files: HashMap::new(),
            writer: ParquetWriter::new(
                task_info.clone(),
                tx,
                tables.clone(),
                storage.clone(),
                HashMap::new(),
                1,
            ),
            task_info: task_info.clone(),
            tables: tables
                .into_iter()
                .map(|table| (table.name.clone().chars().next().unwrap(), table))
                .collect(),
            storage,
        }
    }

    async fn from_checkpoint(
        task_info: &TaskInfo,
        metadata: CheckpointMetadata,
        tables: Vec<TableDescriptor>,
        control_tx: Sender<ControlResp>,
    ) -> Self {
        let operator_metadata: OperatorCheckpointMetadata =
            Self::load_operator_metadata(&task_info.job_id, &task_info.operator_id, metadata.epoch)
                .await
                // the lookup must succeed and be present.
                .unwrap()
                .unwrap();
        let mut current_files: HashMap<char, BTreeMap<u32, Vec<ParquetStoreData>>> = HashMap::new();
        let tables: HashMap<char, TableDescriptor> = tables
            .into_iter()
            .map(|table| (table.name.clone().chars().next().unwrap(), table))
            .collect();
        for backend_data in operator_metadata.backend_data {
            let Some(backend_data::BackendData::ParquetStore(parquet_data)) =
                backend_data.backend_data
            else {
                panic!("expect parquet data")
            };
            let table_descriptor = tables
                .get(&parquet_data.table.chars().next().unwrap())
                .unwrap();
            if table_descriptor.table_type() != TableType::Global {
                // check if the file has data in the task's key range.
                if parquet_data.max_routing_key < *task_info.key_range.start()
                    || *task_info.key_range.end() < parquet_data.min_routing_key
                {
                    continue;
                }
            }

            let files = current_files
                .entry(parquet_data.table.chars().next().unwrap())
                .or_default()
                .entry(parquet_data.epoch)
                .or_default();
            files.push(parquet_data);
        }

        let writer_current_files = current_files.clone();

        let storage = get_storage_provider().await.unwrap();
        Self {
            epoch: metadata.epoch + 1,
            min_epoch: metadata.min_epoch,
            current_files,
            writer: ParquetWriter::new(
                task_info.clone(),
                control_tx,
                tables.values().cloned().collect(),
                storage.clone(),
                writer_current_files,
                metadata.epoch,
            ),
            task_info: task_info.clone(),
            tables,
            storage,
        }
    }

    async fn prepare_checkpoint_load(_metadata: &CheckpointMetadata) -> anyhow::Result<()> {
        Ok(())
    }

    async fn cleanup_checkpoint(
        mut metadata: CheckpointMetadata,
        old_min_epoch: u32,
        min_epoch: u32,
    ) -> Result<()> {
        info!(
            message = "Cleaning checkpoint",
            min_epoch,
            job_id = metadata.job_id
        );

        let mut futures: FuturesUnordered<_> = metadata
            .operator_ids
            .iter()
            .map(|operator_id| {
                Self::cleanup_operator(
                    metadata.job_id.clone(),
                    operator_id.clone(),
                    old_min_epoch,
                    min_epoch,
                )
            })
            .collect();

        let storage_client = Mutex::new(get_storage_provider().await?);

        // wait for all of the futures to complete
        while let Some(result) = futures.next().await {
            let operator_id = result?;

            for epoch_to_remove in old_min_epoch..min_epoch {
                let path = metadata_path(&operator_path(
                    &metadata.job_id,
                    epoch_to_remove,
                    &operator_id,
                ));
                storage_client.lock().await.delete_if_present(path).await?;
            }
            debug!(
                message = "Finished cleaning operator",
                job_id = metadata.job_id,
                operator_id,
                min_epoch
            );
        }

        for epoch_to_remove in old_min_epoch..min_epoch {
            storage_client
                .lock()
                .await
                .delete_if_present(metadata_path(&base_path(&metadata.job_id, epoch_to_remove)))
                .await?;
        }
        metadata.min_epoch = min_epoch;
        Self::write_checkpoint_metadata(metadata).await?;
        Ok(())
    }

    async fn checkpoint(
        &mut self,
        barrier: CheckpointBarrier,
        watermark: Option<SystemTime>,
    ) -> u32 {
        assert_eq!(barrier.epoch, self.epoch);
        self.writer
            .checkpoint(self.epoch, barrier.timestamp, watermark, barrier.then_stop)
            .await;
        self.epoch += 1;
        self.min_epoch = barrier.min_epoch;
        self.epoch - 1
    }

    async fn get_data_tuples<K: Key, V: Data>(&self, table: char) -> Vec<DataTuple<K, V>> {
        let mut result = vec![];
        match self.tables.get(&table).unwrap().table_type() {
            TableType::Global => todo!(),
            TableType::TimeKeyMap | TableType::KeyTimeMultiMap => {
                // current_files is  table -> epoch -> file
                // so we look at all epoch's files for this table
                let Some(files) = self.current_files.get(&table) else {
                    return vec![];
                };
                for file in files.values().flatten() {
                    let bytes = self.storage.get(&file.file).await.unwrap_or_else(|_| {
                        panic!("unable to find file {} in checkpoint", file.file)
                    });
                    result.append(
                        &mut self
                            .tuples_from_parquet_bytes(bytes.into(), &self.task_info.key_range),
                    );
                }
            }
        }
        result
    }

    async fn write_data_tuple<K: Key, V: Data>(
        &mut self,
        table: char,
        _table_type: TableType,
        timestamp: SystemTime,
        key: &mut K,
        value: &mut V,
    ) {
        let (key_hash, key_bytes, value_bytes) = Self::get_hash_and_bytes(key, value);

        self.writer
            .write(
                table,
                key_hash,
                timestamp,
                key_bytes,
                value_bytes,
                DataOperation::Insert,
            )
            .await;
    }

    async fn delete_time_key<K: Key>(
        &mut self,
        table: char,
        _table_type: TableType,
        timestamp: SystemTime,
        key: &mut K,
    ) {
        let (key_hash, key_bytes) = {
            (
                hash_key(key),
                bincode::encode_to_vec(&*key, config::standard()).unwrap(),
            )
        };

        self.writer
            .write(
                table,
                key_hash,
                timestamp,
                key_bytes.clone(),
                vec![],
                DataOperation::DeleteTimeKey(DeleteTimeKeyOperation {
                    timestamp,
                    key: key_bytes,
                }),
            )
            .await;
    }

    async fn delete_data_value<K: Key, V: Data>(
        &mut self,
        table: char,
        timestamp: SystemTime,
        key: &mut K,
        value: &mut V,
    ) {
        let (key_hash, key_bytes, value_bytes) = Self::get_hash_and_bytes(key, value);

        self.writer
            .write(
                table,
                key_hash,
                timestamp,
                key_bytes.clone(),
                vec![],
                DataOperation::DeleteValue(DeleteValueOperation {
                    key: key_bytes,
                    timestamp,
                    value: value_bytes,
                }),
            )
            .await;
    }

    async fn delete_time_range<K: Key>(
        &mut self,
        table: char,
        key: &mut K,
        range: Range<SystemTime>,
    ) {
        let (key_hash, key_bytes) = {
            (
                hash_key(key),
                bincode::encode_to_vec(&*key, config::standard()).unwrap(),
            )
        };

        self.writer
            .write(
                table,
                key_hash,
                SystemTime::now(),
                key_bytes.clone(),
                vec![],
                DataOperation::DeleteTimeRange(DeleteTimeRangeOperation {
                    key: key_bytes,
                    start: range.start,
                    end: range.end,
                }),
            )
            .await;
    }

    async fn write_key_value<K: Key, V: Data>(&mut self, table: char, key: &mut K, value: &mut V) {
        self.write_data_tuple(table, TableType::Global, SystemTime::UNIX_EPOCH, key, value)
            .await
    }

    async fn delete_key<K: Key>(&mut self, table: char, key: &mut K) {
        let (key_hash, key_bytes) = {
            (
                hash_key(key),
                bincode::encode_to_vec(&*key, config::standard()).unwrap(),
            )
        };

        self.writer
            .write(
                table,
                key_hash,
                SystemTime::UNIX_EPOCH,
                key_bytes.clone(),
                vec![],
                DataOperation::DeleteKey(DeleteKeyOperation { key: key_bytes }),
            )
            .await;
    }

    async fn get_global_key_values<K: Key, V: Data>(&self, table: char) -> Vec<(K, V)> {
        self.get_key_values_for_key_range(table, &FULL_KEY_RANGE)
            .await
    }

    async fn get_key_values<K: Key, V: Data>(&self, table: char) -> Vec<(K, V)> {
        self.get_key_values_for_key_range(table, &self.task_info.key_range)
            .await
    }

    async fn load_compacted(&mut self, compaction: CompactionResult) {
        self.writer.load_compacted_data(compaction).await;
    }

    async fn insert_committing_data(&mut self, epoch: u32, table: char, committing_data: Vec<u8>) {
        self.writer
            .sender
            .send(ParquetQueueItem::CommitData {
                epoch,
                table,
                data: committing_data,
            })
            .await
            .unwrap();
    }
    async fn register_record_batch_table(&mut self, table: char, schema: ArroyoSchema) {
        self.writer
            .sender
            .send(ParquetQueueItem::RecordBatchInit { table, schema })
            .await
            .unwrap();
    }

    async fn write_record_batch_to_table(&mut self, table: char, record_batch: RecordBatch) {
        self.writer
            .sender
            .send(ParquetQueueItem::RecordBatch {
                record_batch,
                table,
            })
            .await
            .unwrap();
    }
}

impl ParquetBackend {
    /// Get all key-value pairs in the given table.
    /// Looks at the operation to determine if the key-value pair should be included.
    async fn get_key_values_for_key_range<K: Key, V: Data>(
        &self,
        table: char,
        key_range: &RangeInclusive<u64>,
    ) -> Vec<(K, V)> {
        let Some(files) = self.current_files.get(&table) else {
            return vec![];
        };
        let mut state_map = HashMap::new();
        for file in files.values().flatten() {
            let bytes = self
                .storage
                .get(&file.file)
                .await
                .unwrap_or_else(|_| panic!("unable to find file {} in checkpoint", file.file))
                .into();
            for tuple in self.tuples_from_parquet_bytes(bytes, key_range) {
                match tuple.operation {
                    DataOperation::Insert => {
                        state_map.insert(tuple.key, tuple.value.unwrap());
                    }
                    DataOperation::DeleteTimeKey(op) => {
                        let key = bincode::decode_from_slice(&op.key, BINCODE_CONFIG)
                            .unwrap()
                            .0;
                        state_map.remove(&key);
                    }
                    DataOperation::DeleteKey(_) => {
                        panic!("Not supported")
                    }
                    DataOperation::DeleteValue(_) => {
                        panic!("Not supported")
                    }
                    DataOperation::DeleteTimeRange(_) => {
                        panic!("Not supported")
                    }
                }
            }
        }
        state_map.into_iter().collect()
    }

    pub fn get_hash_and_bytes<K: Key, V: Data>(
        key: &mut K,
        value: &mut V,
    ) -> (u64, Vec<u8>, Vec<u8>) {
        (
            hash_key(key),
            bincode::encode_to_vec(&*key, config::standard()).unwrap(),
            bincode::encode_to_vec(&*value, config::standard()).unwrap(),
        )
    }

    async fn compact_table_partition(
        table_char: char,
        task: TaskInfo,
        generation: u32,
        generation_files: Vec<ParquetStoreData>,
        storage_client: StorageProvider,
        new_min_epoch: u32,
        table_descriptor: &TableDescriptor,
    ) -> Option<ParquetStoreData> {
        // accumulate this partition's tuples from all the table's files
        // (spread across multiple epochs and files)
        let mut tuples_in = vec![];
        for file in generation_files {
            let bytes = storage_client
                .get(&file.file)
                .await
                .unwrap_or_else(|_| panic!("unable to find file {} in checkpoint", file.file));
            let tuples =
                ParquetBackend::blind_tuples_from_parquet_bytes(bytes.into(), &task.key_range);
            tuples_in.extend(tuples);
        }

        // do the compaction
        let compactor: Compactor = Compactor::for_table_type(table_descriptor.table_type());
        let tuples_length = tuples_in.len();
        let tuples_out = compactor.compact_tuples(tuples_in);

        info!(
            message = "Compaction summary for operator",
            operator_id = task.operator_id,
            table_char = table_char.to_string(),
            table_type = table_descriptor.table_type().as_str_name(),
            task_index = task.task_index,
            tuples_in = tuples_length,
            tuples_out = tuples_out.len(),
            compacted = tuples_length - tuples_out.len()
        );

        let mut parquet_writer =
            ParquetCompactFileWriter::new(table_char, new_min_epoch, task.clone(), generation + 1);

        for tuple in tuples_out {
            parquet_writer.write(
                tuple.key_hash,
                tuple.timestamp,
                tuple.key,
                tuple.value,
                tuple.operation,
            );
        }

        let p = parquet_writer
            .flush(&storage_client)
            .await
            .expect("Failed to flush parquet writer");
        p
    }

    /// Called after a checkpoint is committed
    pub async fn compact_operator(
        parallelism: usize,
        job_id: String,
        operator_id: String,
        epoch: u32,
    ) -> Result<Option<CompactionResult>> {
        let min_files_to_compact = env::var("MIN_FILES_TO_COMPACT")
            .unwrap_or_else(|_| "4".to_string())
            .parse()
            .unwrap();

        let checkpoint_metadata = Self::load_checkpoint_metadata(&job_id, epoch).await?;

        let operator_checkpoint_metadata =
            Self::load_operator_metadata(&job_id, &operator_id, epoch)
                .await?
                .expect("expect operator metadata to still be present");

        let mut backend_data_to_drop = HashMap::new();
        let mut backend_data_to_load = vec![]; // one file per partition per table

        // we reduce the range of epochs to a set of compacted files
        for index in 0..parallelism {
            let key_range = range_for_server(index, parallelism);

            // construct a theoretical TaskInfo for the purpose of partitioning the data
            let task = TaskInfo {
                job_id: job_id.clone(),
                operator_name: "".to_string(), // TODO: this is not used
                operator_id: operator_id.clone(),
                task_index: index,
                parallelism,
                key_range: key_range.clone(),
            };
            let (tx, _) = channel(10);

            // we must access the data through the state store because
            // it keeps track of the table -> file relation
            let mut state_store = StateStore::<ParquetBackend>::from_checkpoint(
                &task,
                checkpoint_metadata.clone(),
                operator_checkpoint_metadata.tables.clone(),
                tx.clone(),
            )
            .await;

            // for each table this operator has, generate this partition's compacted file
            for (table_char, epoch_files) in state_store.backend.current_files.drain() {
                for generation in 0..GENERATIONS_TO_COMPACT {
                    // get just the files for this table
                    let generation_files: Vec<ParquetStoreData> = epoch_files
                        .values()
                        .flatten()
                        .filter(|file| file.generation == generation)
                        .cloned()
                        .collect();

                    if generation_files.len() < min_files_to_compact {
                        continue;
                    }

                    info!(
                        message = "Compacting table partition",
                        job_id,
                        operator_id,
                        table = table_char.to_string(),
                        epoch,
                        index,
                        files = generation_files.len(),
                    );

                    for file in &generation_files {
                        backend_data_to_drop.insert(
                            file.file.clone(),
                            grpc::BackendData {
                                backend_data: Some(BackendData::ParquetStore(file.clone())),
                            },
                        );
                    }

                    let compact_parquet_store_data = ParquetBackend::compact_table_partition(
                        table_char,
                        task.clone(),
                        generation,
                        generation_files,
                        get_storage_provider().await?,
                        epoch,
                        state_store.table_descriptors.get(&table_char).unwrap(),
                    )
                    .await;

                    if let Some(p) = compact_parquet_store_data {
                        backend_data_to_load.push(grpc::BackendData {
                            backend_data: Some(BackendData::ParquetStore(p)),
                        });
                    }
                }
            }
        }

        if !backend_data_to_drop.is_empty() {
            // CompactionResult is only sent if there is data to drop
            Ok(Some(CompactionResult {
                operator_id,
                backend_data_to_drop: backend_data_to_drop.values().cloned().collect(),
                backend_data_to_load,
            }))
        } else {
            Ok(None)
        }
    }

    /// Delete files no longer referenced by the new min epoch
    pub async fn cleanup_operator(
        job_id: String,
        operator_id: String,
        old_min_epoch: u32,
        new_min_epoch: u32,
    ) -> Result<String> {
<<<<<<< HEAD
        let operator_metadata = Self::load_operator_metadata(&job_id, &operator_id, new_min_epoch)
            .await
            .expect("expect new_min_epoch metadata to still be present");
        let paths_to_keep: HashSet<String> = operator_metadata
            .table_checkpoint_metadata
            .iter()
            .flat_map(|(table_name, metadata)| {
                let table_config = operator_metadata
                    .table_configs
                    .get(table_name)
                    .unwrap()
                    .clone();
                let files = match table_config.table_type() {
                    grpc::TableEnum::MissingTableType => todo!("should handle error"),
                    grpc::TableEnum::GlobalKeyValue => {
                        GlobalKeyedTable::files_to_keep(table_config, metadata.clone()).unwrap()
                    }
                    grpc::TableEnum::ExpiringKeyedTimeTable => {
                        ExpiringTimeKeyTable::files_to_keep(table_config, metadata.clone()).unwrap()
                    }
                };
                files
            })
            .collect();
=======
        let paths_to_keep: HashSet<String> =
            Self::load_operator_metadata(&job_id, &operator_id, new_min_epoch)
                .await?
                .expect("expect new_min_epoch metadata to still be present")
                .backend_data
                .iter()
                .map(|backend_data| {
                    let Some(BackendData::ParquetStore(parquet_store)) = &backend_data.backend_data
                    else {
                        unreachable!("expect parquet backends")
                    };
                    parquet_store.file.clone()
                })
                .collect();
>>>>>>> b82cb0ce

        let mut deleted_paths = HashSet::new();
        let storage_client = get_storage_provider().await?;

        for epoch_to_remove in old_min_epoch..new_min_epoch {
            let Some(metadata) =
                Self::load_operator_metadata(&job_id, &operator_id, epoch_to_remove).await?
            else {
                continue;
            };

            // delete any files that are not in the new min epoch
            for file in metadata
                .table_checkpoint_metadata
                .iter()
                // TODO: factor this out
                .flat_map(|(table_name, metadata)| {
                    let table_config = operator_metadata
                        .table_configs
                        .get(table_name)
                        .unwrap()
                        .clone();
                    let files = match table_config.table_type() {
                        grpc::TableEnum::MissingTableType => todo!("should handle error"),
                        grpc::TableEnum::GlobalKeyValue => {
                            GlobalKeyedTable::files_to_keep(table_config, metadata.clone()).unwrap()
                        }
                        grpc::TableEnum::ExpiringKeyedTimeTable => {
                            ExpiringTimeKeyTable::files_to_keep(table_config, metadata.clone())
                                .unwrap()
                        }
                    };
                    files
                })
            {
                if !paths_to_keep.contains(&file) && !deleted_paths.contains(&file) {
                    deleted_paths.insert(file.clone());
                    storage_client.delete_if_present(file).await?;
                }
            }
        }

        Ok(operator_id)
    }

    /// Return rows from the given bytes that are in the given key range
    fn tuples_from_parquet_bytes<K: Key, V: Data>(
        &self,
        bytes: Vec<u8>,
        range: &RangeInclusive<u64>,
    ) -> Vec<DataTuple<K, V>> {
        let reader = ParquetRecordBatchReaderBuilder::try_new(Bytes::copy_from_slice(&bytes))
            .unwrap()
            .build()
            .unwrap();

        let mut result = vec![];

        let batches: Vec<RecordBatch> = reader.collect::<Result<Vec<_>, _>>().unwrap();
        for batch in batches {
            let num_rows = batch.num_rows();
            let key_hash_array = batch
                .column(0)
                .as_any()
                .downcast_ref::<arrow_array::UInt64Array>()
                .unwrap();
            let time_array = batch
                .column(1)
                .as_any()
                .downcast_ref::<arrow_array::TimestampNanosecondArray>()
                .expect("Column 1 is not a TimestampMicrosecondArray");
            let key_array = batch
                .column(2)
                .as_any()
                .downcast_ref::<arrow_array::BinaryArray>()
                .unwrap();
            let value_array = batch
                .column(3)
                .as_any()
                .downcast_ref::<arrow_array::BinaryArray>()
                .unwrap();
            let operation_array = batch
                .column(4)
                .as_any()
                .downcast_ref::<arrow_array::BinaryArray>()
                .unwrap();
            for index in 0..num_rows {
                if !range.contains(&key_hash_array.value(index)) {
                    continue;
                }

                let timestamp = from_nanos(time_array.value(index) as u128);

                let key: K = bincode::decode_from_slice(key_array.value(index), BINCODE_CONFIG)
                    .unwrap()
                    .0;

                let value_option =
                    bincode::decode_from_slice(value_array.value(index), BINCODE_CONFIG);

                let value: Option<V> = match value_option {
                    Ok(v) => Some(v.0),
                    Err(_) => None,
                };

                let operation: DataOperation =
                    bincode::decode_from_slice(operation_array.value(index), BINCODE_CONFIG)
                        .unwrap()
                        .0;

                result.push(DataTuple {
                    timestamp,
                    key,
                    value,
                    operation,
                });
            }
        }
        result
    }

    /// Return rows from the given bytes that are in the given key range,
    /// but without deserializing the key and value.
    fn blind_tuples_from_parquet_bytes(
        bytes: Vec<u8>,
        range: &RangeInclusive<u64>,
    ) -> Vec<BlindDataTuple> {
        let reader = ParquetRecordBatchReaderBuilder::try_new(Bytes::copy_from_slice(&bytes))
            .unwrap()
            .build()
            .unwrap();

        let mut result = vec![];

        let batches: Vec<RecordBatch> = reader.collect::<Result<Vec<_>, _>>().unwrap();
        for batch in batches {
            let num_rows = batch.num_rows();
            let key_hash_array = batch
                .column(0)
                .as_any()
                .downcast_ref::<arrow_array::UInt64Array>()
                .unwrap();
            let time_array = batch
                .column(1)
                .as_any()
                .downcast_ref::<arrow_array::TimestampNanosecondArray>()
                .expect("Column 1 is not a TimestampNanosecondArray");
            let key_array = batch
                .column(2)
                .as_any()
                .downcast_ref::<arrow_array::BinaryArray>()
                .unwrap();
            let value_array = batch
                .column(3)
                .as_any()
                .downcast_ref::<arrow_array::BinaryArray>()
                .unwrap();
            let operation_array = batch
                .column(4)
                .as_any()
                .downcast_ref::<arrow_array::BinaryArray>()
                .unwrap();
            for index in 0..num_rows {
                let key_hash = key_hash_array.value(index);
                if !range.contains(&key_hash) {
                    continue;
                }

                let timestamp = from_nanos(time_array.value(index) as u128);

                let key = key_array.value(index).to_owned();
                let value = value_array.value(index).to_owned();
                let operation: DataOperation =
                    bincode::decode_from_slice(operation_array.value(index), BINCODE_CONFIG)
                        .unwrap()
                        .0;

                result.push(BlindDataTuple {
                    key_hash,
                    timestamp,
                    key,
                    value,
                    operation,
                });
            }
        }
        result
    }
}

pub struct ParquetCompactFileWriter {
    table_char: char,
    epoch: u32,
    task_info: TaskInfo,
    builder: RecordBatchBuilder,
    new_generation: u32,
}

impl ParquetCompactFileWriter {
    pub fn new(table_char: char, epoch: u32, task_info: TaskInfo, new_generation: u32) -> Self {
        ParquetCompactFileWriter {
            table_char,
            epoch,
            task_info,
            builder: RecordBatchBuilder::default(),
            new_generation,
        }
    }

    pub(crate) fn write(
        &mut self,
        key_hash: u64,
        timestamp: SystemTime,
        key: Vec<u8>,
        data: Vec<u8>,
        operation: DataOperation,
    ) {
        self.builder
            .insert(key_hash, timestamp, key, data, operation);
    }

    async fn upload_record_batch(
        key: &str,
        record_batch: arrow_array::RecordBatch,
        storage: &StorageProvider,
    ) -> Result<usize> {
        let props = WriterProperties::builder()
            .set_compression(parquet::basic::Compression::ZSTD(ZstdLevel::default()))
            .set_statistics_enabled(EnabledStatistics::None)
            .build();
        let cursor = Vec::new();
        let mut writer = ArrowWriter::try_new(cursor, record_batch.schema(), Some(props)).unwrap();
        writer.write(&record_batch)?;
        writer.flush().unwrap();
        let parquet_bytes = writer.into_inner().unwrap();
        let bytes = parquet_bytes.len();
        storage.put(key, parquet_bytes).await?;
        Ok(bytes)
    }

    pub async fn flush(self, storage: &StorageProvider) -> Result<Option<ParquetStoreData>> {
        let s3_key = table_checkpoint_path(&self.task_info, self.table_char, self.epoch, true);

        // write the file even if the builder is empty
        // so that we can delete the old files
        match self.builder.flush() {
            Some((record_batch, stats)) => {
                ParquetCompactFileWriter::upload_record_batch(&s3_key, record_batch, storage)
                    .await?;
                return Ok(Some(ParquetStoreData {
                    epoch: self.epoch,
                    file: s3_key,
                    table: self.table_char.to_string(),
                    min_routing_key: stats.min_routing_key,
                    max_routing_key: stats.max_routing_key,
                    max_timestamp_micros: arroyo_types::to_micros(stats.max_timestamp) + 1,
                    min_required_timestamp_micros: None,
                    generation: self.new_generation,
                }));
            }
            None => Ok(None),
        }
    }
}

pub struct ParquetWriter {
    sender: Sender<ParquetQueueItem>,
    finish_rx: Option<oneshot::Receiver<()>>,
    load_compacted_rx: Sender<CompactionResult>,
}

impl ParquetWriter {
    fn new(
        task_info: TaskInfo,
        control_tx: Sender<ControlResp>,
        tables: Vec<TableDescriptor>,
        storage: StorageProvider,
        current_files: HashMap<char, BTreeMap<u32, Vec<ParquetStoreData>>>,
        current_epoch: u32,
    ) -> Self {
        let (tx, rx) = mpsc::channel(1024 * 1024);
        let (finish_tx, finish_rx) = oneshot::channel();
        let (load_compacted_rx, load_compacted_tx) = mpsc::channel(1024 * 1024);

        (ParquetFlusher {
            queue: rx,
            storage,
            control_tx,
            finish_tx: Some(finish_tx),
            task_info,
            table_descriptors: tables
                .iter()
                .map(|table| (table.name.chars().next().unwrap(), table.clone()))
                .collect(),
            builders: HashMap::new(),
            commit_data: HashMap::new(),
            current_files,
            load_compacted_tx,
            new_compacted: vec![],
            current_epoch,
        })
        .start();

        ParquetWriter {
            sender: tx,
            finish_rx: Some(finish_rx),
            load_compacted_rx,
        }
    }

    async fn write(
        &mut self,
        table: char,
        key_hash: u64,
        timestamp: SystemTime,
        key: Vec<u8>,
        data: Vec<u8>,
        operation: DataOperation,
    ) {
        self.sender
            .send(ParquetQueueItem::Write(ParquetWrite {
                table,
                key_hash,
                timestamp,
                key,
                data,
                operation,
            }))
            .await
            .unwrap();
    }

    async fn load_compacted_data(&mut self, compaction: CompactionResult) {
        self.load_compacted_rx.send(compaction).await.unwrap();
    }

    async fn checkpoint(
        &mut self,
        epoch: u32,
        time: SystemTime,
        watermark: Option<SystemTime>,
        then_stop: bool,
    ) {
        self.sender
            .send(ParquetQueueItem::Checkpoint(ParquetCheckpoint {
                epoch,
                time,
                watermark,
                then_stop,
            }))
            .await
            .unwrap();
        if then_stop {
            match self.finish_rx.take().unwrap().await {
                Ok(_) => info!("finished stopping checkpoint"),
                Err(err) => warn!("error waiting for stopping checkpoint {:?}", err),
            }
        }
    }
}

#[derive(Debug)]
enum ParquetQueueItem {
    Write(ParquetWrite),
    Checkpoint(ParquetCheckpoint),
    CommitData {
        epoch: u32,
        table: char,
        data: Vec<u8>,
    },
    RecordBatchInit {
        table: char,
        schema: ArroyoSchema,
    },
    RecordBatch {
        record_batch: RecordBatch,
        table: char,
    },
}

#[derive(Debug)]
struct ParquetWrite {
    table: char,
    key_hash: u64,
    timestamp: SystemTime,
    key: Vec<u8>,
    data: Vec<u8>,
    operation: DataOperation,
}

#[derive(Debug)]
struct ParquetCheckpoint {
    epoch: u32,
    time: SystemTime,
    watermark: Option<SystemTime>,
    then_stop: bool,
}

pub struct RecordBatchBuilder {
    key_hash_builder: arrow_array::builder::PrimitiveBuilder<arrow_array::types::UInt64Type>,
    start_time_array:
        arrow_array::builder::PrimitiveBuilder<arrow_array::types::TimestampNanosecondType>,
    key_bytes: arrow_array::builder::BinaryBuilder,
    data_bytes: arrow_array::builder::BinaryBuilder,
    parquet_stats: ParquetStats,
    operation_array: arrow_array::builder::BinaryBuilder,
}

#[derive(Debug)]
pub struct ParquetStats {
    pub max_timestamp: SystemTime,
    pub min_routing_key: u64,
    pub max_routing_key: u64,
}

impl Default for ParquetStats {
    fn default() -> Self {
        Self {
            max_timestamp: SystemTime::UNIX_EPOCH,
            min_routing_key: u64::MAX,
            max_routing_key: u64::MIN,
        }
    }
}

impl RecordBatchBuilder {
    fn insert(
        &mut self,
        key_hash: u64,
        timestamp: SystemTime,
        key: Vec<u8>,
        data: Vec<u8>,
        operation: DataOperation,
    ) {
        self.parquet_stats.min_routing_key = self.parquet_stats.min_routing_key.min(key_hash);
        self.parquet_stats.max_routing_key = self.parquet_stats.max_routing_key.max(key_hash);

        self.key_hash_builder.append_value(key_hash);
        self.start_time_array
            .append_value(to_nanos(timestamp) as i64);
        self.key_bytes.append_value(key);
        self.data_bytes.append_value(data);

        self.operation_array
            .append_value(bincode::encode_to_vec(operation, config::standard()).unwrap());
        self.parquet_stats.max_timestamp = self.parquet_stats.max_timestamp.max(timestamp);
    }

    fn flush(mut self) -> Option<(arrow_array::RecordBatch, ParquetStats)> {
        let key_hash_array: arrow_array::PrimitiveArray<arrow_array::types::UInt64Type> =
            self.key_hash_builder.finish();
        if key_hash_array.is_empty() {
            return None;
        }
        let start_time_array: arrow_array::PrimitiveArray<
            arrow_array::types::TimestampNanosecondType,
        > = self.start_time_array.finish();
        let key_array: arrow_array::BinaryArray = self.key_bytes.finish();
        let data_array: arrow_array::BinaryArray = self.data_bytes.finish();
        let operations_array: arrow_array::GenericByteArray<
            arrow_array::types::GenericBinaryType<i32>,
        > = self.operation_array.finish();
        Some((
            arrow_array::RecordBatch::try_new(
                Self::schema(),
                vec![
                    std::sync::Arc::new(key_hash_array),
                    std::sync::Arc::new(start_time_array),
                    std::sync::Arc::new(key_array),
                    std::sync::Arc::new(data_array),
                    std::sync::Arc::new(operations_array),
                ],
            )
            .unwrap(),
            self.parquet_stats,
        ))
    }

    fn schema() -> std::sync::Arc<arrow_schema::Schema> {
        std::sync::Arc::new(arrow::datatypes::Schema::new(vec![
            arrow::datatypes::Field::new("key_hash", arrow::datatypes::DataType::UInt64, false),
            arrow::datatypes::Field::new(
                "start_time",
                arrow::datatypes::DataType::Timestamp(arrow_schema::TimeUnit::Nanosecond, None),
                false,
            ),
            arrow::datatypes::Field::new("key_bytes", arrow::datatypes::DataType::Binary, false),
            arrow::datatypes::Field::new(
                "aggregate_bytes",
                arrow::datatypes::DataType::Binary,
                false,
            ),
            arrow::datatypes::Field::new("operation", arrow::datatypes::DataType::Binary, false),
        ]))
    }

    pub fn get_batch(
        key_hash_array: arrow_array::PrimitiveArray<arrow_array::types::UInt64Type>,
        start_time_array: arrow_array::PrimitiveArray<arrow_array::types::TimestampNanosecondType>,
        key_array: arrow_array::BinaryArray,
        data_array: arrow_array::BinaryArray,
        operations_array: arrow_array::GenericByteArray<GenericBinaryType<i32>>,
    ) -> RecordBatch {
        info!(
            "key hash:{},
        start time:{}
        key:{}
        value:{}
        operations:{}",
            key_hash_array.len(),
            start_time_array.len(),
            key_array.len(),
            data_array.len(),
            operations_array.len()
        );
        RecordBatch::try_new(
            Self::schema(),
            vec![
                std::sync::Arc::new(key_hash_array),
                std::sync::Arc::new(start_time_array),
                std::sync::Arc::new(key_array),
                std::sync::Arc::new(data_array),
                std::sync::Arc::new(operations_array),
            ],
        )
        .unwrap()
    }
}

impl Default for RecordBatchBuilder {
    fn default() -> Self {
        Self {
            key_hash_builder: arrow_array::builder::PrimitiveBuilder::<
                arrow_array::types::UInt64Type,
            >::with_capacity(1024),
            start_time_array: arrow_array::builder::PrimitiveBuilder::<
                arrow_array::types::TimestampNanosecondType,
            >::with_capacity(1024),
            key_bytes: arrow_array::builder::BinaryBuilder::default(),
            data_bytes: arrow_array::builder::BinaryBuilder::default(),
            operation_array: arrow_array::builder::BinaryBuilder::default(),
            parquet_stats: ParquetStats::default(),
        }
    }
}

struct ParquetFlusher {
    queue: Receiver<ParquetQueueItem>,
    storage: StorageProvider,
    control_tx: Sender<ControlResp>,
    finish_tx: Option<oneshot::Sender<()>>,
    task_info: TaskInfo,
    table_descriptors: HashMap<char, TableDescriptor>,
    builders: HashMap<char, RecordBatchBuilder>,
    commit_data: HashMap<char, Vec<u8>>,
    current_files: HashMap<char, BTreeMap<u32, Vec<ParquetStoreData>>>, // table -> epoch -> file
    load_compacted_tx: Receiver<CompactionResult>,
    new_compacted: Vec<ParquetStoreData>,
    current_epoch: u32,
}

impl ParquetFlusher {
    fn start(mut self) {
        tokio::spawn(async move {
            loop {
                match self.flush_iteration().await {
                    Ok(continue_flushing) => {
                        if !continue_flushing {
                            return;
                        }
                    }
                    Err(err) => {
                        self.control_tx
                            .send(ControlResp::TaskFailed {
                                operator_id: self.task_info.operator_id.clone(),
                                task_index: self.task_info.task_index,
                                error: err.to_string(),
                            })
                            .await
                            .unwrap();
                        return;
                    }
                }
            }
        });
    }
    async fn upload_record_batch(
        &self,
        key: &str,
        record_batch: arrow_array::RecordBatch,
    ) -> Result<usize> {
        let props = WriterProperties::builder()
            .set_compression(parquet::basic::Compression::ZSTD(ZstdLevel::default()))
            .set_statistics_enabled(EnabledStatistics::None)
            .build();
        let cursor = Vec::new();
        let mut writer = ArrowWriter::try_new(cursor, record_batch.schema(), Some(props)).unwrap();
        writer.write(&record_batch)?;
        writer.flush()?;
        let parquet_bytes = writer.into_inner()?;
        let bytes = parquet_bytes.len();
        self.storage.put(key, parquet_bytes).await?;
        Ok(bytes)
    }

    fn get_parquet_store_parts(backend_data: grpc::BackendData) -> (ParquetStoreData, char, u32) {
        let Some(BackendData::ParquetStore(parquet_store)) = backend_data.backend_data else {
            unreachable!("expect parquet backends")
        };
        let table_char = parquet_store.table.chars().next().unwrap();
        let epoch = parquet_store.epoch;
        (parquet_store, table_char, epoch)
    }

    async fn load_compacted(&mut self, compaction: &CompactionResult) {
        info!(
            "Loading compacted data for operator {}. Dropping {} files, loading {} files.",
            compaction.operator_id,
            compaction.backend_data_to_drop.len(),
            compaction.backend_data_to_load.len(),
        );

        // add all the new files
        for backend_data in compaction.backend_data_to_load.clone() {
            let (parquet_store, table_char, epoch) = Self::get_parquet_store_parts(backend_data);

            self.current_files
                .entry(table_char)
                .or_default()
                .entry(epoch)
                .or_default()
                .push(parquet_store.clone());

            // separately keep track of the new files so we can
            // force them to be included in the next checkpoint
            self.new_compacted.push(parquet_store);
        }

        // remove all the old files
        for backend_data in compaction.backend_data_to_drop.clone() {
            let (parquet_store, table_char, epoch) = Self::get_parquet_store_parts(backend_data);

            if let Some(x) = self.current_files.get_mut(&table_char) {
                if let Some(y) = x.get_mut(&epoch) {
                    if let Some(index) = y.iter().position(|f| f.file == parquet_store.file) {
                        y.remove(index);
                    }
                }
            }
        }
    }

    async fn flush_iteration(&mut self) -> Result<bool> {
        bail!("we've moved off of this")
    }
}

pub fn get_storage_env_vars() -> HashMap<String, String> {
    [S3_REGION_ENV, S3_ENDPOINT_ENV, CHECKPOINT_URL_ENV]
        .iter()
        .filter_map(|&var| env::var(var).ok().map(|v| (var.to_string(), v)))
        .collect()
}<|MERGE_RESOLUTION|>--- conflicted
+++ resolved
@@ -762,9 +762,8 @@
         old_min_epoch: u32,
         new_min_epoch: u32,
     ) -> Result<String> {
-<<<<<<< HEAD
         let operator_metadata = Self::load_operator_metadata(&job_id, &operator_id, new_min_epoch)
-            .await
+            .await?
             .expect("expect new_min_epoch metadata to still be present");
         let paths_to_keep: HashSet<String> = operator_metadata
             .table_checkpoint_metadata
@@ -787,22 +786,6 @@
                 files
             })
             .collect();
-=======
-        let paths_to_keep: HashSet<String> =
-            Self::load_operator_metadata(&job_id, &operator_id, new_min_epoch)
-                .await?
-                .expect("expect new_min_epoch metadata to still be present")
-                .backend_data
-                .iter()
-                .map(|backend_data| {
-                    let Some(BackendData::ParquetStore(parquet_store)) = &backend_data.backend_data
-                    else {
-                        unreachable!("expect parquet backends")
-                    };
-                    parquet_store.file.clone()
-                })
-                .collect();
->>>>>>> b82cb0ce
 
         let mut deleted_paths = HashSet::new();
         let storage_client = get_storage_provider().await?;
