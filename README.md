--- conflicted
+++ resolved
@@ -73,46 +73,7 @@
 interest to the Rust data processing community and contributors.
 
 ## Getting Started
-
-<<<<<<< HEAD
-### With Docker
-
-The easiest way to get started running Arroyo is with the single-node Docker image. This contains all of the services
-you need to get a test Arroyo system up and running.
-
-```bash
-$ docker run -p 8000:8000 -p 8001:8001 ghcr.io/arroyosystems/arroyo-single:multi-arch
-```
-This will run all of the core arroyo services and a temporary Postgres database. The web UI will be exposed at
-http://localhost:8000.
-
-Note that this mode should not be used for production, as it does not persist configuration state and does not support
-any distributed runtimes.
-
-### Locally
-
-Arroyo can easily be run locally as well. Currently Linux and MacOS are well supported as development environments.
-
-To run Arroyo locally first follow the dev setup instructions to get a working dev environment. Then, you can start
-the API and Controller services:
-
-```bash
-$ target/release/arroyo-controller
-# in another terminal
-$ target/release/arroyo-api
-```
-
-Then you can navigate to the web ui at http://localhost:8000.
-
-### Tutorial
-
-#### Creating a source
-
-Arroyo includes several generated data sources we can use to try out the engine. To create one, go to the Sources tab
-on the left menu, and click "Create Source".
-=======
 You can get started with a single node Arroyo cluster by running the following docker command:
->>>>>>> a0f30191
 
 ```
 $ docker run -p 8000:8000 -p 8001:8001 ghcr.io/arroyosystems/arroyo-single:multi-arch
